--- conflicted
+++ resolved
@@ -1,19 +1,11 @@
 import React, { useCallback, useEffect, useMemo, useRef, useState } from 'react'
 import logger from '../utils/logger'
-<<<<<<< HEAD
 import { hexColorWithOpacity, hexToRgba } from '../utils/colorUtils'
 
 // Constants
 const AUDIO_READY_TIMEOUT_MS = 5000
 const READY_STATE_HAVE_FUTURE_DATA = 3
 const ACTIVE_AVATAR_LIFT_OFFSET = -2.5
-=======
-import { hexColorWithOpacity } from '../utils/colorUtils'
-
-// Audio playback constants
-const AUDIO_READY_TIMEOUT_MS = 5000 // 5 seconds timeout for audio readiness check
-const READY_STATE_HAVE_FUTURE_DATA = 3 // HTMLMediaElement.HAVE_FUTURE_DATA
->>>>>>> d8c850eb
 
 export default function YappersPage() {
   const [settings, setSettings] = useState(null)
@@ -832,21 +824,9 @@
             .catch((error) => {
               console.error(`Audio play() failed for ${msg.user}:`, error)
               // CRITICAL: Clean up on play failure to prevent backend thinking slot is occupied
-<<<<<<< HEAD
               if (currentAvatarMode === 'popup' && popupCleanup) {
                 // For popup mode, call the cleanup function
                 popupCleanup()
-=======
-              if (currentAvatarMode === 'popup') {
-                // Clean up audio tracking for popup mode
-                const username = msg.user?.toLowerCase()
-                if (username && activeAudioRef.current.get(username) === audio) {
-                  activeAudioRef.current.delete(username)
-                }
-                if (audio) {
-                  allActiveAudioRef.current.delete(audio)
-                }
->>>>>>> d8c850eb
               } else if (targetSlot) {
                 const end = () => {
                   logger.info('Audio ended (from play error) - deactivating avatar:', targetSlot.id)
@@ -880,11 +860,7 @@
           // Fallback timeout in case canplaythrough never fires
           setTimeout(() => {
             if (audio.readyState < READY_STATE_HAVE_FUTURE_DATA) {
-<<<<<<< HEAD
               logger.warn(`Audio still not ready after ${AUDIO_READY_TIMEOUT_MS / 1000}s for ${msg.user}, attempting to play anyway`)
-=======
-              logger.warn(`Audio still not ready after 5s for ${msg.user}, attempting to play anyway`)
->>>>>>> d8c850eb
               audio.removeEventListener('canplaythrough', canPlayHandler)
               tryPlay()
             }
@@ -1034,7 +1010,6 @@
           const glowColor = settings?.avatarGlowColor ?? '#ffffff'
           const glowOpacity = settings?.avatarGlowOpacity ?? 0.9
           const glowSize = settings?.avatarGlowSize ?? 20
-          const activeOffset = settings?.avatarActiveOffset ?? 2.5
           
           // Build filter based on glow settings
           const activeFilter = glowEnabled
@@ -1050,11 +1025,7 @@
                 bottom: `${y - baseSize/2}px`,
                 width: `${baseSize}px`,
                 height: `${baseSize}px`,
-<<<<<<< HEAD
                 transform: activeSlots[slot.id] ? `translateY(${ACTIVE_AVATAR_LIFT_OFFSET}px)` : 'translateY(0)',
-=======
-                transform: activeSlots[slot.id] ? `translateY(-${activeOffset}px)` : 'translateY(0)',
->>>>>>> d8c850eb
                 zIndex: 10 + index,
                 transition: 'all 300ms ease-out',
                 pointerEvents: 'none'
@@ -1261,15 +1232,13 @@
               const bubbleOffset = 10 // Distance from avatar
               const bgColor = settings?.bubbleBackgroundColor || '#000000'
               const opacity = settings?.bubbleOpacity ?? 0.85
-<<<<<<< HEAD
               
-=======
->>>>>>> d8c850eb
               const baseStyle = {
                 position: 'absolute',
                 minWidth: '120px',
                 maxWidth: '300px',
                 padding: '8px 12px',
+                background: hexColorWithOpacity(bgColor, opacity),
                 background: hexColorWithOpacity(bgColor, opacity),
                 color: settings?.bubbleFontColor || '#ffffff',
                 borderRadius: (settings?.bubbleRounded ?? true) ? '12px' : '4px',
