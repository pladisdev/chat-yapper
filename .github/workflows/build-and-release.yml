--- conflicted
+++ resolved
@@ -243,25 +243,7 @@
             body: comment
           });
     
-<<<<<<< HEAD
     - name: Upload Windows artifacts for release
-=======
-    - name: Download Docker artifacts
-      if: steps.version.outputs.is_release == 'true'
-      uses: actions/download-artifact@v4
-      with:
-        name: docker-release-files
-        path: ./docker-release
-    
-    - name: Download Linux build
-      if: steps.version.outputs.is_release == 'true'
-      uses: actions/download-artifact@v4
-      with:
-        name: linux-build
-        path: ./linux-build
-    
-    - name: Create Release (on merge to main)
->>>>>>> 485bc614
       if: steps.version.outputs.is_release == 'true'
       uses: actions/upload-artifact@v4
       with:
@@ -404,19 +386,10 @@
           - **Issues:** https://github.com/${{ github.repository }}/issues
           - **Discussions:** https://github.com/${{ github.repository }}/discussions
         files: |
-<<<<<<< HEAD
           windows-build/dist/ChatYapper.exe
           windows-build/dist/msi/*.msi
           linux-build/*.tar.gz
           docker-release/*
-=======
-          dist/ChatYapper.exe
-          dist/msi/*.msi
-          linux-build/*.tar.gz
-          docker-release/docker-compose-release.yml
-          docker-release/.env.example
-          docker-release/DOCKER_INSTALL.md
->>>>>>> 485bc614
         draft: false
         prerelease: false
         fail_on_unmatched_files: false
@@ -1584,7 +1557,6 @@
       run: |
         if [ "${{ needs.build.result }}" != "success" ]; then
           echo "[FAIL] Windows build failed or was cancelled"
-<<<<<<< HEAD
           echo "Cannot merge to main until build succeeds"
           exit 1
         fi
@@ -1598,20 +1570,4 @@
         elif [ "${{ needs.docker-build.result }}" == "failure" ]; then
           echo "[WARN] Docker build failed - continuing anyway (Docker build is optional)"
         fi
-        echo "[PASS] Required builds succeeded - safe to merge"
-=======
-          echo "Cannot merge to main until build succeeds"
-          exit 1
-        fi
-        if [ "${{ needs.linux-build.result }}" != "success" ]; then
-          echo "[FAIL] Linux build failed or was cancelled"
-          echo "Cannot merge to main until build succeeds"
-          exit 1
-        fi
-        if [ "${{ needs.docker-build.result }}" != "success" ]; then
-          echo "[FAIL] Docker build failed or was cancelled"
-          echo "Cannot merge to main until build succeeds"
-          exit 1
-        fi
-        echo "[PASS] All builds succeeded - safe to merge"
->>>>>>> 485bc614
+        echo "[PASS] Required builds succeeded - safe to merge"